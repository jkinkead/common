--- conflicted
+++ resolved
@@ -38,13 +38,8 @@
       Signature.fromFields(this, "features", "labels", "testSizeRatio")
   }
 
-<<<<<<< HEAD
-  case class TrainModel(trainingData: Producer[Iterable[(Boolean, Array[Double])]])
+  case class TrainModel(trainingData: Producer[Iterable[TrainingPoint]])
       extends Producer[TrainedModel] with Ai2Signature {
-=======
-  case class TrainModel(trainingData: Producer[Iterable[TrainingPoint]])
-      extends Producer[TrainedModel] with Ai2CodeInfo {
->>>>>>> 5e4441a7
     def create: TrainedModel = {
       val dataRows = trainingData.get
       train(dataRows) // Run training algorithm on training data
@@ -52,26 +47,17 @@
 
     def train(data: Iterable[TrainingPoint]): TrainedModel =
       TrainedModel(s"Trained model with ${data.size} rows")
-<<<<<<< HEAD
-=======
-
-    override def signature: Signature = Signature.fromObject(this)
->>>>>>> 5e4441a7
+
+    override def signature = Signature.fromObject(this)
   }
 
   type PRMeasurement = Iterable[(Double, Double, Double)]
 
   // Threshold, precision, recall
   case class MeasureModel(val model: Producer[TrainedModel],
-<<<<<<< HEAD
-    val testData: Producer[Iterable[(Boolean, Array[Double])]])
+    val testData: Producer[Iterable[TrainingPoint]])
       extends Producer[PRMeasurement] with Ai2Signature {
-    def create = {
-=======
-    val testData: Producer[Iterable[TrainingPoint]])
-      extends Producer[PRMeasurement] with Ai2CodeInfo {
     def create: PRMeasurement = {
->>>>>>> 5e4441a7
       model.get
       // Just generate some dummy data
       val rand = new Random
@@ -85,34 +71,19 @@
         r
       }
     }
-<<<<<<< HEAD
-=======
-
-    override def signature: Signature = Signature.fromObject(this)
->>>>>>> 5e4441a7
   }
 
   case class ParsedDocument(info: String)
 
   case class FeaturizeDocuments(documents: Producer[Iterator[ParsedDocument]])
-<<<<<<< HEAD
       extends Producer[Iterable[Array[Double]]] with Ai2Signature {
-    def create = {
-=======
-      extends Producer[Iterable[Array[Double]]] with Ai2CodeInfo {
     def create: Iterable[Array[Double]] = {
->>>>>>> 5e4441a7
       val features = for (doc <- documents.get) yield {
         val rand = new Random
         Array.fill(8)(rand.nextDouble) // scalastyle:ignore
       }
       features.toList
     }
-
-<<<<<<< HEAD
-=======
-    def signature: Signature = Signature.fromObject(this)
->>>>>>> 5e4441a7
   }
 
   object ParseDocumentsFromXML extends ArtifactIo[Iterator[ParsedDocument], StructuredArtifact]
